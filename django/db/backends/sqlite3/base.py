"""
SQLite3 backend for django.

Works with either the pysqlite2 module or the sqlite3 module in the
standard library.
"""
from __future__ import unicode_literals

import datetime
import decimal
import warnings
import re

from django.db import utils
from django.db.backends import *
from django.db.backends.sqlite3.client import DatabaseClient
from django.db.backends.sqlite3.creation import DatabaseCreation
from django.db.backends.sqlite3.introspection import DatabaseIntrospection
<<<<<<< HEAD
from django.db.backends.sqlite3.schema import DatabaseSchemaEditor
=======
from django.db.models import fields
from django.db.models.sql import aggregates
>>>>>>> 93c1576f
from django.utils.dateparse import parse_date, parse_datetime, parse_time
from django.utils.functional import cached_property
from django.utils.safestring import SafeBytes
from django.utils import six
from django.utils import timezone

try:
    try:
        from pysqlite2 import dbapi2 as Database
    except ImportError:
        from sqlite3 import dbapi2 as Database
except ImportError as exc:
    from django.core.exceptions import ImproperlyConfigured
    raise ImproperlyConfigured("Error loading either pysqlite2 or sqlite3 modules (tried in that order): %s" % exc)

try:
    import pytz
except ImportError:
    pytz = None

DatabaseError = Database.DatabaseError
IntegrityError = Database.IntegrityError

def parse_datetime_with_timezone_support(value):
    dt = parse_datetime(value)
    # Confirm that dt is naive before overwriting its tzinfo.
    if dt is not None and settings.USE_TZ and timezone.is_naive(dt):
        dt = dt.replace(tzinfo=timezone.utc)
    return dt

def adapt_datetime_with_timezone_support(value):
    # Equivalent to DateTimeField.get_db_prep_value. Used only by raw SQL.
    if settings.USE_TZ:
        if timezone.is_naive(value):
            warnings.warn("SQLite received a naive datetime (%s)"
                          " while time zone support is active." % value,
                          RuntimeWarning)
            default_timezone = timezone.get_default_timezone()
            value = timezone.make_aware(value, default_timezone)
        value = value.astimezone(timezone.utc).replace(tzinfo=None)
    return value.isoformat(str(" "))

def decoder(conv_func):
    """ The Python sqlite3 interface returns always byte strings.
        This function converts the received value to a regular string before
        passing it to the receiver function.
    """
    return lambda s: conv_func(s.decode('utf-8'))

Database.register_converter(str("bool"), decoder(lambda s: s == '1'))
Database.register_converter(str("time"), decoder(parse_time))
Database.register_converter(str("date"), decoder(parse_date))
Database.register_converter(str("datetime"), decoder(parse_datetime_with_timezone_support))
Database.register_converter(str("timestamp"), decoder(parse_datetime_with_timezone_support))
Database.register_converter(str("TIMESTAMP"), decoder(parse_datetime_with_timezone_support))
Database.register_converter(str("decimal"), decoder(util.typecast_decimal))

Database.register_adapter(datetime.datetime, adapt_datetime_with_timezone_support)
Database.register_adapter(decimal.Decimal, util.rev_typecast_decimal)
if Database.version_info >= (2, 4, 1):
    # Starting in 2.4.1, the str type is not accepted anymore, therefore,
    # we convert all str objects to Unicode
    # As registering a adapter for a primitive type causes a small
    # slow-down, this adapter is only registered for sqlite3 versions
    # needing it (Python 2.6 and up).
    Database.register_adapter(str, lambda s: s.decode('utf-8'))
    Database.register_adapter(SafeBytes, lambda s: s.decode('utf-8'))

class DatabaseFeatures(BaseDatabaseFeatures):
    # SQLite cannot handle us only partially reading from a cursor's result set
    # and then writing the same rows to the database in another cursor. This
    # setting ensures we always read result sets fully into memory all in one
    # go.
    can_use_chunked_reads = False
    test_db_allows_multiple_connections = False
    supports_unspecified_pk = True
    supports_timezones = False
    supports_1000_query_parameters = False
    supports_mixed_date_datetime_comparisons = False
    has_bulk_insert = True
    can_combine_inserts_with_and_without_auto_increment_pk = False
<<<<<<< HEAD
    supports_foreign_keys = False
    supports_check_constraints = False
=======
    autocommits_when_autocommit_is_off = True

    @cached_property
    def uses_savepoints(self):
        return Database.sqlite_version_info >= (3, 6, 8)
>>>>>>> 93c1576f

    @cached_property
    def supports_stddev(self):
        """Confirm support for STDDEV and related stats functions

        SQLite supports STDDEV as an extension package; so
        connection.ops.check_aggregate_support() can't unilaterally
        rule out support for STDDEV. We need to manually check
        whether the call works.
        """
        cursor = self.connection.cursor()
        cursor.execute('CREATE TABLE STDDEV_TEST (X INT)')
        try:
            cursor.execute('SELECT STDDEV(*) FROM STDDEV_TEST')
            has_support = True
        except utils.DatabaseError:
            has_support = False
        cursor.execute('DROP TABLE STDDEV_TEST')
        return has_support

    @cached_property
    def has_zoneinfo_database(self):
        return pytz is not None

class DatabaseOperations(BaseDatabaseOperations):
    def bulk_batch_size(self, fields, objs):
        """
        SQLite has a compile-time default (SQLITE_LIMIT_VARIABLE_NUMBER) of
        999 variables per query.

        If there is just single field to insert, then we can hit another
        limit, SQLITE_MAX_COMPOUND_SELECT which defaults to 500.
        """
        limit = 999 if len(fields) > 1 else 500
        return (limit // len(fields)) if len(fields) > 0 else len(objs)

    def check_aggregate_support(self, aggregate):
        bad_fields = (fields.DateField, fields.DateTimeField, fields.TimeField)
        bad_aggregates = (aggregates.Sum, aggregates.Avg,
                          aggregates.Variance, aggregates.StdDev)
        if (isinstance(aggregate.source, bad_fields) and
                isinstance(aggregate, bad_aggregates)):
            raise NotImplementedError(
                'You cannot use Sum, Avg, StdDev and Variance aggregations '
                'on date/time fields in sqlite3 '
                'since date/time is saved as text.')

    def date_extract_sql(self, lookup_type, field_name):
        # sqlite doesn't support extract, so we fake it with the user-defined
        # function django_date_extract that's registered in connect(). Note that
        # single quotes are used because this is a string (and could otherwise
        # cause a collision with a field name).
        return "django_date_extract('%s', %s)" % (lookup_type.lower(), field_name)

    def date_interval_sql(self, sql, connector, timedelta):
        # It would be more straightforward if we could use the sqlite strftime
        # function, but it does not allow for keeping six digits of fractional
        # second information, nor does it allow for formatting date and datetime
        # values differently. So instead we register our own function that
        # formats the datetime combined with the delta in a manner suitable
        # for comparisons.
        return 'django_format_dtdelta(%s, "%s", "%d", "%d", "%d")' % (sql,
            connector, timedelta.days, timedelta.seconds, timedelta.microseconds)

    def date_trunc_sql(self, lookup_type, field_name):
        # sqlite doesn't support DATE_TRUNC, so we fake it with a user-defined
        # function django_date_trunc that's registered in connect(). Note that
        # single quotes are used because this is a string (and could otherwise
        # cause a collision with a field name).
        return "django_date_trunc('%s', %s)" % (lookup_type.lower(), field_name)

    def datetime_extract_sql(self, lookup_type, field_name, tzname):
        # Same comment as in date_extract_sql.
        if settings.USE_TZ:
            if pytz is None:
                from django.core.exceptions import ImproperlyConfigured
                raise ImproperlyConfigured("This query requires pytz, "
                                           "but it isn't installed.")
        return "django_datetime_extract('%s', %s, %%s)" % (
            lookup_type.lower(), field_name), [tzname]

    def datetime_trunc_sql(self, lookup_type, field_name, tzname):
        # Same comment as in date_trunc_sql.
        if settings.USE_TZ:
            if pytz is None:
                from django.core.exceptions import ImproperlyConfigured
                raise ImproperlyConfigured("This query requires pytz, "
                                           "but it isn't installed.")
        return "django_datetime_trunc('%s', %s, %%s)" % (
            lookup_type.lower(), field_name), [tzname]

    def drop_foreignkey_sql(self):
        return ""

    def pk_default_value(self):
        return "NULL"

    def quote_name(self, name):
        if name.startswith('"') and name.endswith('"'):
            return name # Quoting once is enough.
        return '"%s"' % name

    def no_limit_value(self):
        return -1

    def sql_flush(self, style, tables, sequences):
        # NB: The generated SQL below is specific to SQLite
        # Note: The DELETE FROM... SQL generated below works for SQLite databases
        # because constraints don't exist
        sql = ['%s %s %s;' % \
                (style.SQL_KEYWORD('DELETE'),
                 style.SQL_KEYWORD('FROM'),
                 style.SQL_FIELD(self.quote_name(table))
                 ) for table in tables]
        # Note: No requirement for reset of auto-incremented indices (cf. other
        # sql_flush() implementations). Just return SQL at this point
        return sql

    def value_to_db_datetime(self, value):
        if value is None:
            return None

        # SQLite doesn't support tz-aware datetimes
        if timezone.is_aware(value):
            if settings.USE_TZ:
                value = value.astimezone(timezone.utc).replace(tzinfo=None)
            else:
                raise ValueError("SQLite backend does not support timezone-aware datetimes when USE_TZ is False.")

        return six.text_type(value)

    def value_to_db_time(self, value):
        if value is None:
            return None

        # SQLite doesn't support tz-aware datetimes
        if timezone.is_aware(value):
            raise ValueError("SQLite backend does not support timezone-aware times.")

        return six.text_type(value)

    def convert_values(self, value, field):
        """SQLite returns floats when it should be returning decimals,
        and gets dates and datetimes wrong.
        For consistency with other backends, coerce when required.
        """
        internal_type = field.get_internal_type()
        if internal_type == 'DecimalField':
            return util.typecast_decimal(field.format_number(value))
        elif internal_type and internal_type.endswith('IntegerField') or internal_type == 'AutoField':
            return int(value)
        elif internal_type == 'DateField':
            return parse_date(value)
        elif internal_type == 'DateTimeField':
            return parse_datetime_with_timezone_support(value)
        elif internal_type == 'TimeField':
            return parse_time(value)

        # No field, or the field isn't known to be a decimal or integer
        return value

    def bulk_insert_sql(self, fields, num_values):
        res = []
        res.append("SELECT %s" % ", ".join(
            "%%s AS %s" % self.quote_name(f.column) for f in fields
        ))
        res.extend(["UNION ALL SELECT %s" % ", ".join(["%s"] * len(fields))] * (num_values - 1))
        return " ".join(res)

class DatabaseWrapper(BaseDatabaseWrapper):
    vendor = 'sqlite'
    # SQLite requires LIKE statements to include an ESCAPE clause if the value
    # being escaped has a percent or underscore in it.
    # See http://www.sqlite.org/lang_expr.html for an explanation.
    operators = {
        'exact': '= %s',
        'iexact': "LIKE %s ESCAPE '\\'",
        'contains': "LIKE %s ESCAPE '\\'",
        'icontains': "LIKE %s ESCAPE '\\'",
        'regex': 'REGEXP %s',
        'iregex': "REGEXP '(?i)' || %s",
        'gt': '> %s',
        'gte': '>= %s',
        'lt': '< %s',
        'lte': '<= %s',
        'startswith': "LIKE %s ESCAPE '\\'",
        'endswith': "LIKE %s ESCAPE '\\'",
        'istartswith': "LIKE %s ESCAPE '\\'",
        'iendswith': "LIKE %s ESCAPE '\\'",
    }

    Database = Database

    def __init__(self, *args, **kwargs):
        super(DatabaseWrapper, self).__init__(*args, **kwargs)

        self.features = DatabaseFeatures(self)
        self.ops = DatabaseOperations(self)
        self.client = DatabaseClient(self)
        self.creation = DatabaseCreation(self)
        self.introspection = DatabaseIntrospection(self)
        self.validation = BaseDatabaseValidation(self)

    def get_connection_params(self):
        settings_dict = self.settings_dict
        if not settings_dict['NAME']:
            from django.core.exceptions import ImproperlyConfigured
            raise ImproperlyConfigured(
                "settings.DATABASES is improperly configured. "
                "Please supply the NAME value.")
        kwargs = {
            'database': settings_dict['NAME'],
            'detect_types': Database.PARSE_DECLTYPES | Database.PARSE_COLNAMES,
        }
        kwargs.update(settings_dict['OPTIONS'])
        # Always allow the underlying SQLite connection to be shareable
        # between multiple threads. The safe-guarding will be handled at a
        # higher level by the `BaseDatabaseWrapper.allow_thread_sharing`
        # property. This is necessary as the shareability is disabled by
        # default in pysqlite and it cannot be changed once a connection is
        # opened.
        if 'check_same_thread' in kwargs and kwargs['check_same_thread']:
            warnings.warn(
                'The `check_same_thread` option was provided and set to '
                'True. It will be overriden with False. Use the '
                '`DatabaseWrapper.allow_thread_sharing` property instead '
                'for controlling thread shareability.',
                RuntimeWarning
            )
        kwargs.update({'check_same_thread': False})
        return kwargs

    def get_new_connection(self, conn_params):
        conn = Database.connect(**conn_params)
        conn.create_function("django_date_extract", 2, _sqlite_date_extract)
        conn.create_function("django_date_trunc", 2, _sqlite_date_trunc)
        conn.create_function("django_datetime_extract", 3, _sqlite_datetime_extract)
        conn.create_function("django_datetime_trunc", 3, _sqlite_datetime_trunc)
        conn.create_function("regexp", 2, _sqlite_regexp)
        conn.create_function("django_format_dtdelta", 5, _sqlite_format_dtdelta)
        return conn

    def init_connection_state(self):
        pass

    def create_cursor(self):
        return self.connection.cursor(factory=SQLiteCursorWrapper)

    def close(self):
        self.validate_thread_sharing()
        # If database is in memory, closing the connection destroys the
        # database. To prevent accidental data loss, ignore close requests on
        # an in-memory db.
        if self.settings_dict['NAME'] != ":memory:":
            BaseDatabaseWrapper.close(self)

    def _savepoint_allowed(self):
        # When 'isolation_level' is not None, sqlite3 commits before each
        # savepoint; it's a bug. When it is None, savepoints don't make sense
        # because autocommit is enabled. The only exception is inside atomic
        # blocks. To work around that bug, on SQLite, atomic starts a
        # transaction explicitly rather than simply disable autocommit.
        return self.in_atomic_block

    def _set_autocommit(self, autocommit):
        if autocommit:
            level = None
        else:
            # sqlite3's internal default is ''. It's different from None.
            # See Modules/_sqlite/connection.c.
            level = ''
        # 'isolation_level' is a misleading API.
        # SQLite always runs at the SERIALIZABLE isolation level.
        self.connection.isolation_level = level

    def check_constraints(self, table_names=None):
        """
        Checks each table name in `table_names` for rows with invalid foreign key references. This method is
        intended to be used in conjunction with `disable_constraint_checking()` and `enable_constraint_checking()`, to
        determine if rows with invalid references were entered while constraint checks were off.

        Raises an IntegrityError on the first invalid foreign key reference encountered (if any) and provides
        detailed information about the invalid reference in the error message.

        Backends can override this method if they can more directly apply constraint checking (e.g. via "SET CONSTRAINTS
        ALL IMMEDIATE")
        """
        cursor = self.cursor()
        if table_names is None:
            table_names = self.introspection.table_names(cursor)
        for table_name in table_names:
            primary_key_column_name = self.introspection.get_primary_key_column(cursor, table_name)
            if not primary_key_column_name:
                continue
            key_columns = self.introspection.get_key_columns(cursor, table_name)
            for column_name, referenced_table_name, referenced_column_name in key_columns:
                cursor.execute("""
                    SELECT REFERRING.`%s`, REFERRING.`%s` FROM `%s` as REFERRING
                    LEFT JOIN `%s` as REFERRED
                    ON (REFERRING.`%s` = REFERRED.`%s`)
                    WHERE REFERRING.`%s` IS NOT NULL AND REFERRED.`%s` IS NULL"""
                    % (primary_key_column_name, column_name, table_name, referenced_table_name,
                    column_name, referenced_column_name, column_name, referenced_column_name))
                for bad_row in cursor.fetchall():
                    raise utils.IntegrityError("The row in table '%s' with primary key '%s' has an invalid "
                        "foreign key: %s.%s contains a value '%s' that does not have a corresponding value in %s.%s."
                        % (table_name, bad_row[0], table_name, column_name, bad_row[1],
                        referenced_table_name, referenced_column_name))

    def is_usable(self):
        return True

    def _start_transaction_under_autocommit(self):
        """
        Start a transaction explicitly in autocommit mode.

        Staying in autocommit mode works around a bug of sqlite3 that breaks
        savepoints when autocommit is disabled.
        """
        self.cursor().execute("BEGIN")

    def schema_editor(self):
        "Returns a new instance of this backend's SchemaEditor"
        return DatabaseSchemaEditor(self)

FORMAT_QMARK_REGEX = re.compile(r'(?<!%)%s')

class SQLiteCursorWrapper(Database.Cursor):
    """
    Django uses "format" style placeholders, but pysqlite2 uses "qmark" style.
    This fixes it -- but note that if you want to use a literal "%s" in a query,
    you'll need to use "%%s".
    """
    def execute(self, query, params=None):
        if params is None:
            return Database.Cursor.execute(self, query)
        query = self.convert_query(query)
        return Database.Cursor.execute(self, query, params)

    def executemany(self, query, param_list):
        query = self.convert_query(query)
        return Database.Cursor.executemany(self, query, param_list)

    def convert_query(self, query):
        return FORMAT_QMARK_REGEX.sub('?', query).replace('%%', '%')

def _sqlite_date_extract(lookup_type, dt):
    if dt is None:
        return None
    try:
        dt = util.typecast_timestamp(dt)
    except (ValueError, TypeError):
        return None
    if lookup_type == 'week_day':
        return (dt.isoweekday() % 7) + 1
    else:
        return getattr(dt, lookup_type)

def _sqlite_date_trunc(lookup_type, dt):
    try:
        dt = util.typecast_timestamp(dt)
    except (ValueError, TypeError):
        return None
    if lookup_type == 'year':
        return "%i-01-01" % dt.year
    elif lookup_type == 'month':
        return "%i-%02i-01" % (dt.year, dt.month)
    elif lookup_type == 'day':
        return "%i-%02i-%02i" % (dt.year, dt.month, dt.day)

def _sqlite_datetime_extract(lookup_type, dt, tzname):
    if dt is None:
        return None
    try:
        dt = util.typecast_timestamp(dt)
    except (ValueError, TypeError):
        return None
    if tzname is not None:
        dt = timezone.localtime(dt, pytz.timezone(tzname))
    if lookup_type == 'week_day':
        return (dt.isoweekday() % 7) + 1
    else:
        return getattr(dt, lookup_type)

def _sqlite_datetime_trunc(lookup_type, dt, tzname):
    try:
        dt = util.typecast_timestamp(dt)
    except (ValueError, TypeError):
        return None
    if tzname is not None:
        dt = timezone.localtime(dt, pytz.timezone(tzname))
    if lookup_type == 'year':
        return "%i-01-01 00:00:00" % dt.year
    elif lookup_type == 'month':
        return "%i-%02i-01 00:00:00" % (dt.year, dt.month)
    elif lookup_type == 'day':
        return "%i-%02i-%02i 00:00:00" % (dt.year, dt.month, dt.day)
    elif lookup_type == 'hour':
        return "%i-%02i-%02i %02i:00:00" % (dt.year, dt.month, dt.day, dt.hour)
    elif lookup_type == 'minute':
        return "%i-%02i-%02i %02i:%02i:00" % (dt.year, dt.month, dt.day, dt.hour, dt.minute)
    elif lookup_type == 'second':
        return "%i-%02i-%02i %02i:%02i:%02i" % (dt.year, dt.month, dt.day, dt.hour, dt.minute, dt.second)

def _sqlite_format_dtdelta(dt, conn, days, secs, usecs):
    try:
        dt = util.typecast_timestamp(dt)
        delta = datetime.timedelta(int(days), int(secs), int(usecs))
        if conn.strip() == '+':
            dt = dt + delta
        else:
            dt = dt - delta
    except (ValueError, TypeError):
        return None
    # typecast_timestamp returns a date or a datetime without timezone.
    # It will be formatted as "%Y-%m-%d" or "%Y-%m-%d %H:%M:%S[.%f]"
    return str(dt)

def _sqlite_regexp(re_pattern, re_string):
    return bool(re.search(re_pattern, re_string))<|MERGE_RESOLUTION|>--- conflicted
+++ resolved
@@ -16,12 +16,9 @@
 from django.db.backends.sqlite3.client import DatabaseClient
 from django.db.backends.sqlite3.creation import DatabaseCreation
 from django.db.backends.sqlite3.introspection import DatabaseIntrospection
-<<<<<<< HEAD
 from django.db.backends.sqlite3.schema import DatabaseSchemaEditor
-=======
 from django.db.models import fields
 from django.db.models.sql import aggregates
->>>>>>> 93c1576f
 from django.utils.dateparse import parse_date, parse_datetime, parse_time
 from django.utils.functional import cached_property
 from django.utils.safestring import SafeBytes
@@ -103,16 +100,13 @@
     supports_mixed_date_datetime_comparisons = False
     has_bulk_insert = True
     can_combine_inserts_with_and_without_auto_increment_pk = False
-<<<<<<< HEAD
     supports_foreign_keys = False
     supports_check_constraints = False
-=======
     autocommits_when_autocommit_is_off = True
 
     @cached_property
     def uses_savepoints(self):
         return Database.sqlite_version_info >= (3, 6, 8)
->>>>>>> 93c1576f
 
     @cached_property
     def supports_stddev(self):
